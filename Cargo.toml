--- conflicted
+++ resolved
@@ -1,50 +1,3 @@
 [workspace]
 members = ["qualinvest_core", "qualinvest_cli", "qualinvest_server"]
-<<<<<<< HEAD
-exclude = ["extern", "finql"]
-=======
-
-[lib]
-name = "qualinvest_core"
-path = "qualinvest_core/src/lib.rs"
-
-[[bin]]
-name = "qualinvest_cli"
-path = "qualinvest_cli/src/main.rs"
-
-[[bin]]
-name = "qualinvest_server"
-path = "qualinvest_server/src/main.rs"
-
-[dependencies]
-finql = { git="https://github.com/xemwebe/finql" }
-serde = { version = "1.0.*", features = ["derive"] }
-serde_json = "1.0"
-clap = "2.33"
-glob = "0.3"
-lazy_static = "1.4"
-chrono = "0.4"
-ring = "0.16"
-regex = "1.3"
-postgres = { version = "0.17", features = ["with-chrono-0_4"] }
-tokio-postgres = "0.5"
-data-encoding = "2.2"
-csv = "1.1"
-toml = "0.5"
-rocket = { git="https://github.com/SergioBenitez/Rocket.git" }
-rusqlite = "0.23"
-unic-ucd = "0.9"
-htmlescape = "0.3.1"
-tera = "1.2"
-num-format = "0.4"
-unicode-segmentation = "1.6"
-multipart = "0.17"
-mime = "0.3"
-sanitize-filename = "0.2.1"
-
-[dependencies.rocket_contrib]
-version="0.5.0-dev"
-git="https://github.com/SergioBenitez/Rocket.git"
-default-features = false
-features = ["json", "postgres_pool", "tera_templates"]
->>>>>>> 230019ce
+exclude = ["extern", "finql"]