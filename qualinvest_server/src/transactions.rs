/// Viewing and editing of transactions
extern crate multipart;

use multipart::server::Multipart;
use multipart::server::save::Entries;
use multipart::server::save::SaveResult::*;
use mime;

use rocket::State;
use rocket::response::Redirect;
use rocket_dyn_templates::Template;
use rocket::form::{Form, FromForm};

use chrono::Local;
use qualinvest_core::accounts::{Account,AccountHandler};
use qualinvest_core::user::UserHandler;
<<<<<<< HEAD
use finql_data::{Transaction,TransactionType,TransactionHandler,AssetHandler,CashAmount,CashFlow,Currency};
=======
use qualinvest_core::PdfParseParams;
use qualinvest_core::read_pdf::parse_and_store;
use finql::transaction::{Transaction,TransactionType};
use finql::data_handler::{TransactionHandler,AssetHandler};
use finql::{CashAmount,CashFlow,Currency};
>>>>>>> 230019ce
use crate::user::UserCookie;
use crate::layout::layout;
use crate::filter;
use crate::form_types::NaiveDateForm;
use std::str::FromStr;
use super::rocket_uri_macro_error_msg;
use super::rocket_uri_macro_login;
use super::ServerState;

#[get("/transactions?<accounts>&<start>&<end>")]
pub async fn transactions(accounts: Option<String>, start: Option<String>, end: Option<String>, 
    user_opt: Option<UserCookie>, state: &State<ServerState>) -> Result<Template,Redirect> {
    if user_opt.is_none() {
        return Err(Redirect::to(format!("{}{}",state.rel_path, uri!(login(redirect=Some("transactions"))))));
    }
    let user = user_opt.unwrap();

    let db = state.postgres_db.clone();
    let user_accounts = user.get_accounts(db.clone()).await;
    if user_accounts.is_none() {
<<<<<<< HEAD
        return Err(Redirect::to(format!("{}{}", state.rel_path, uri!(error_msg(msg="Please ask the administrator to set up an account for you first.")))));
=======
//        return Err(Flash::error(Redirect::to(format!("{}{}", state.rel_path, uri!(transactions: accounts, start, end), "Please ask the administrator to set up an account for you first.")));
        return Err(Redirect::to(format!("{}{}", state.rel_path, uri!(error_msg: msg="no user account"))));
>>>>>>> 230019ce
    }
    let user_accounts = user_accounts.unwrap();

    let filter = filter::PlainFilter::from_query(accounts, start, end, &user, &user_accounts, &state.rel_path, db.clone()).await?;

<<<<<<< HEAD
    let transactions = db.get_transaction_view_for_accounts(&filter.account_ids).await
        .map_err(|e| Redirect::to(format!("{}{}", state.rel_path, uri!(error_msg(msg=format!("Couldn't get transactions for your account, error was {}", e))))))?;
=======
    let transactions = db.get_transaction_view_for_accounts(&filter.account_ids)
        .map_err(|_| Redirect::to(format!("{}{}", state.rel_path, uri!(error_msg: msg="get transaction view for accounts"))))?;
>>>>>>> 230019ce

    let mut context = state.default_context();
    context.insert("transactions", &transactions);
    context.insert("valid_accounts", &user_accounts);
    context.insert("user", &user);
    context.insert("filter", &filter);
    Ok(layout("transactions", &context.into_json()))
}


/// Structure for storing information in transaction formular
#[derive(Debug,Serialize,Deserialize,FromForm)]
pub struct TransactionForm {
    pub id: Option<usize>,
    pub asset_id: Option<usize>,
    pub position: Option<f64>,
    pub trans_type: String,
    pub cash_amount: f64,
    pub currency: String,
    pub date: NaiveDateForm,
    pub note: Option<String>,
    pub trans_ref: Option<usize>,
    pub account_id: usize,
}


impl TransactionForm {
    fn new(account: &Account) -> Result<TransactionForm,&'static str> {
        if account.id.is_none() {
            Err("no_account_given")
        } else {
            Ok(TransactionForm{
                id: None,
                asset_id: None,
                position: None,
                trans_type: "7a".to_string(),
                cash_amount: 0.0,
                currency: "EUR".to_string(),
                date: NaiveDateForm::new(Local::now().naive_local().date()),
                note: None,
                trans_ref: None,
                account_id: account.id.unwrap(),
            })
        }
    }

    fn from(t: &Transaction, account: &Account) -> Result<TransactionForm,&'static str> {
        let mut tf = TransactionForm::new(account)?;
        tf.id = t.id;
        tf.note = if let Some(s) = &t.note {
            Some(s.clone())
        } else {
            None
        };
        tf.cash_amount = t.cash_flow.amount.amount;
        tf.date = NaiveDateForm::new(t.cash_flow.date);
        tf.currency = t.cash_flow.amount.currency.to_string();
        match t.transaction_type {
            TransactionType::Asset{asset_id, position} => {
                tf.trans_type = "a".to_string();
                tf.asset_id = Some(asset_id);
                tf.position = Some(position);
            },
            TransactionType::Dividend{asset_id} => {
                tf.trans_type = "d".to_string();
                tf.asset_id = Some(asset_id);
            },
            TransactionType::Interest{asset_id} => {
                tf.trans_type = "i".to_string();
                tf.asset_id = Some(asset_id);
            },
            TransactionType::Fee{transaction_ref} => {
                tf.trans_type = "f".to_string();
                tf.trans_ref = transaction_ref;
            },
            TransactionType::Tax{transaction_ref} => {
                tf.trans_type = "t".to_string();
                tf.trans_ref = transaction_ref;
            },
            TransactionType::Cash => {
                tf.trans_type = "c".to_string();
            },
        }
        Ok(tf)        
    }

    fn to_transaction(&self) -> Result<Transaction,&'static str> {
        let trans_type = match self.trans_type.as_str() {
            "a" => {
                if self.asset_id.is_none() || self.position.is_none() { return Err("malformed_transaction"); }
                TransactionType::Asset{asset_id: self.asset_id.unwrap(), position: self.position.unwrap() }
            },
            "d" => TransactionType::Dividend{asset_id: self.asset_id.ok_or("malformed_transaction")?},
            "i" => TransactionType::Interest{asset_id: self.asset_id.ok_or("malformed_transaction")?},
            "f" => TransactionType::Fee{transaction_ref: self.trans_ref},
            "t" => TransactionType::Tax{transaction_ref: self.trans_ref},
            "c" => TransactionType::Cash,
            _ => {
                return Err("malformed_transaction");
            }
        };
        let currency = Currency::from_str(&self.currency)
            .map_err(|_| "malformed_transaction")?;
        let t = Transaction{
            id: self.id,
            transaction_type: trans_type,
            cash_flow: CashFlow{
                amount: CashAmount{
                    amount: self.cash_amount,
                    currency,
                },
                date: self.date.date,
            },
            note: match &self.note {
                None => None,
                Some(s) => Some(s.clone(),)
            },
        };
        Ok(t)
    } 
}

#[get("/transactions/edit/<trans_id>")]
pub async fn edit_transaction(trans_id: usize, user: UserCookie, state: &State<ServerState>) -> Result<Template,Redirect> {
    let db = state.postgres_db.clone();
    let user_accounts = user.get_accounts(db.clone()).await;
    if user_accounts.is_none()
    {
        return Err(Redirect::to(format!("{}{}", state.rel_path, uri!(error_msg(msg="no_user_accounts")))));
    }
    let user_accounts = user_accounts.unwrap();

    let account = db.get_transaction_account_if_valid(trans_id, user.userid).await
        .map_err(|_| Redirect::to(format!("{}{}", state.rel_path, uri!(error_msg(msg="no_valid_account")))))?;

        let transaction = db.get_transaction_by_id(trans_id).await
        .map_err(|_| Redirect::to(format!("{}{}", state.rel_path, uri!(error_msg(msg="invalid_transaction_id")))))?;
    let transaction_form = TransactionForm::from(&transaction, &account)
        .map_err(|e| Redirect::to(format!("{}{}", state.rel_path, uri!(error_msg(msg=e)))))?;
    let assets = db.get_all_assets().await
        .map_err(|_| Redirect::to(format!("{}{}", state.rel_path, uri!(error_msg(msg="no_assets")))))?;
    let currencies = db.get_all_currencies().await
        .map_err(|_| Redirect::to(format!("{}{}", state.rel_path, uri!(error_msg(msg="no_assets")))))?;
    let mut context = state.default_context();
    context.insert("transaction", &transaction_form);
    context.insert("assets", &assets);
    context.insert("currencies", &currencies);
    context.insert("valid_accounts", &user_accounts);
    context.insert("user", &user);
    Ok(layout("transaction_edit", &context.into_json()))
}

#[get("/transactions/new")]
pub async fn new_transaction(user: UserCookie, state: &State<ServerState>) -> Result<Template,Redirect> {
    let db = state.postgres_db.clone();
    let user_accounts = user.get_accounts(db.clone()).await;
    if user_accounts.is_none()
    {
        return Err(Redirect::to(format!("{}{}", state.rel_path, uri!(error_msg(msg="no_user_accounts")))));
    }
    let user_accounts = user_accounts.unwrap();
    let transaction = TransactionForm::new(&user_accounts[0])
        .map_err(|e| Redirect::to(format!("{}{}", state.rel_path, uri!(error_msg(msg=e)))))?;
    let assets = db.get_all_assets().await
        .map_err(|_| Redirect::to(format!("{}{}", state.rel_path, uri!(error_msg(msg="no_assets")))))?;   
    let currencies = db.get_all_currencies().await
        .map_err(|_| Redirect::to(format!("{}{}", state.rel_path, uri!(error_msg(msg="no_assets")))))?;
    let mut context = state.default_context();
    context.insert("transaction", &transaction);
    context.insert("assets", &assets);
    context.insert("currencies", &currencies);
    context.insert("valid_accounts", &user_accounts);
    context.insert("user", &user);
    Ok(layout("transaction_new", &context.into_json()))
}

#[get("/transactions/upload")]
pub fn pdf_upload_form(user: UserCookie, mut qldb: QlInvestDbConn, state: State<ServerState>) -> Result<Template,Redirect> {
    let mut db = PostgresDB{ conn: qldb.0.deref_mut() };
    let user_accounts = user.get_accounts(&mut db);
    if user_accounts.is_none()
    {
        return Err(Redirect::to(format!("{}{}", state.rel_path, uri!(error_msg: msg="no_user_accounts"))));
    }
    let user_accounts = user_accounts.unwrap();
    let default_account_id: Option<usize> = None;

    let mut context = state.default_context();   
    context.insert("user", &user);
    context.insert("default_account_id", &default_account_id);
    context.insert("accounts", &user_accounts);
    Ok(layout("pdf_upload", &context.into_json()))
}

/// Structure for storing information in transaction formular
#[derive(Debug,Serialize,Deserialize,FromForm)]
pub struct UploadForm {
    pub doc_path: String,
    pub is_directory: bool,
    pub warn_old: bool,
    pub default_account: Option<usize>,
    pub consistency_check: bool,
    pub rename_asset: bool,
}

#[post("/pdf_upload", data = "<data>")]
/// Uploading pdf documents via web form
/// ToDo: Include check that user is allowed to add transactions to the parsed accounts
pub fn pdf_upload(cont_type: &rocket::http::ContentType, data: rocket::Data, user: UserCookie, mut qldb: QlInvestDbConn, state: State<ServerState>) 
    -> Result<Redirect, Redirect> {

    if !cont_type.is_form_data() {
        return Err(Redirect::to(format!("{}{}", state.rel_path, uri!(error_msg: msg="Malformed form data."))));
    }

    let (_, boundary) = cont_type.params().find(|&(k, _)| k == "boundary").ok_or(
            Redirect::to(format!("{}{}", state.rel_path, uri!(error_msg: msg="Malformed form data.")))
        )?;

    let mut out = Vec::new();
    let mut db = PostgresDB{ conn: qldb.0.deref_mut() };

    match Multipart::with_body(data.open(), boundary).save().temp() {
        Full(entries) => process_entries(entries, &mut db, &state.doc_path, &mut out),
        _ => out.push(format!("{}{}", state.rel_path, uri!(error_msg: msg="Invalid document type"))),
    }
    
    Ok(Redirect::to(format!("{}{}", state.rel_path, uri!(error_msg: msg=&out.join("\n")))))
}

/// Process the multi-part pdf upload and return a string of error messages, if any.
fn process_entries(entries: Entries, db: &mut PostgresDB, doc_path: &String, errors: &mut Vec<String>) {
    let mut pdf_config = qualinvest_core::PdfParseParams{
        doc_path: doc_path.clone(),
        warn_old: false,
        consistency_check: false,
        rename_asset: false,
        default_account: None,
    };

    // List of documents contains tuple of file name and full path
    let mut documents = Vec::new();
    for (name, field) in entries.fields {
        match &*name {
            "default_account" => {
                match &field[0].data {
                    multipart::server::save::SavedData::Text(account) => 
                        pdf_config.default_account = account.parse::<usize>().ok(),
                    _ => errors.push("Invalid default account setting".to_string()),
                }
            },
            "warn_old" => pdf_config.warn_old = true,
            "consistency_check" => pdf_config.consistency_check = true,
            "rename_asset" => pdf_config.rename_asset = true,
            "doc_name" => {
                for f in &field {
                    match &f.data {
                        multipart::server::save::SavedData::File(path, _size) => {
                            let doc_name = &f.headers.filename;
                            if doc_name.is_none() || &f.headers.content_type != &Some(mime::APPLICATION_PDF) {
                                errors.push("Invalid pdf document".to_string());
                            } else {
                                documents.push( (path.clone(), doc_name.as_ref().unwrap().clone()) );
                            }
                        },
                        _ => errors.push("Invalid pdf document".to_string()),
                    }    
                }
            },
            _ => errors.push("Unsupported field name".to_string()),
        }
    }

    // call pdf parse for each pdf found
    for (path, pdf_name) in documents {
        let transactions = parse_and_store(&path, &pdf_name, db, &pdf_config);
        match transactions {
            Err(err) => {
                errors.push(format!("Failed to parse file {} with error {:?}", pdf_name, err));
            }
            Ok(count) => {
                errors.push(format!("{} transaction(s) stored in database.", count));
            }
        }
    }
}

#[get("/transactions/delete/<trans_id>")]
pub async fn delete_transaction(trans_id: usize, user: UserCookie, state: &State<ServerState>) -> Result<Redirect,Redirect> {
    let db = state.postgres_db.clone();
    // remove transaction and everything related, if the user has the proper rights
    db.remove_transaction(trans_id, user.userid).await
        .map_err(|_| Redirect::to(uri!(error_msg(msg="data_access_failure_access_denied"))))?;
    Ok(Redirect::to(format!("{}{}", state.rel_path, uri!(transactions(Option::<String>::None, Option::<String>::None, Option::<String>::None)))))
}

#[post("/transactions", data = "<form>")]
pub async fn process_transaction(form: Form<TransactionForm>, user: UserCookie, state: &State<ServerState>) -> Result<Redirect,Redirect> {
    let transaction = form.into_inner();
    let db = state.postgres_db.clone();

    // check that user has access rights to account
    let user_accounts = user.get_accounts(db.clone()).await;
    if user_accounts.is_none()
    {
        return Err(Redirect::to(format!("{}{}", state.rel_path, uri!(error_msg(msg="no_user_accounts")))));
    }
    let user_accounts = user_accounts.unwrap();
    if !user_accounts.iter().any(|acc| acc.id==Some(transaction.account_id)) {
        return Err(Redirect::to(format!("{}{}", state.rel_path, uri!(error_msg(msg="no_access_to_account")))));
    }

    // check if trans_ref belongs to trade where the user has access to
    if transaction.trans_ref.is_some() {
        let ref_id = transaction.trans_ref.unwrap();
        if db.get_transaction_account_if_valid(ref_id, user.userid).await.is_err() {
            return Err(Redirect::to(format!("{}{}", state.rel_path, uri!(error_msg(msg="access_violation_trans_ref")))));
        }
    }

    // check whether currency exists
    let currencies = db.get_all_currencies().await
        .map_err(|_| Redirect::to(format!("{}{}", state.rel_path, uri!(error_msg(msg="currency_check_failed")))))?;
    if !currencies.iter().any(|&c| c.to_string()==transaction.currency) {
        return Err(Redirect::to(format!("{}{}", state.rel_path, uri!(error_msg(msg="unknown_currency")))));
    }

    if let Some(id) = transaction.id {
        // check for valid id
        if let Ok(old_account) = db.get_transaction_account_if_valid(id, user.userid).await {
            let trans = &transaction.to_transaction()
                .map_err(|e| Redirect::to(format!("{}{}", state.rel_path, uri!(error_msg(msg=e)))))?;
            db.update_transaction(trans).await
                .map_err(|_| { Redirect::to(format!("{}{}", state.rel_path, uri!(error_msg(msg="update_of_transaction_failed"))))})?;
            let old_id = old_account.id.unwrap();
            if old_id != transaction.account_id {
                db.change_transaction_account(id, old_id, transaction.account_id).await
                    .map_err(|_| { Redirect::to(format!("{}{}", state.rel_path, uri!(error_msg(msg="update_of_transaction_failed"))))})?;
            }
        } else {
            return Err(Redirect::to(format!("{}{}", state.rel_path, uri!(error_msg(msg="access_violation_trans_ref")))));
        }
    } else {
        // new transaction, all checks passed, write to db
        let trans = &transaction.to_transaction()
            .map_err(|e| Redirect::to(format!("{}{}", state.rel_path, uri!(error_msg(msg=e)))))?;
        let id = db.insert_transaction(trans).await
            .map_err(|_| Redirect::to(format!("{}{}", state.rel_path, uri!(error_msg(msg="insert_new_transaction_failed")))))?;
        db.add_transaction_to_account(transaction.account_id, id).await
            .map_err(|_| Redirect::to(format!("{}{}", state.rel_path, uri!(error_msg(msg="insert_new_transaction_failed")))))?;
    }

    Ok(Redirect::to(format!("{}{}", state.rel_path, uri!(transactions(Option::<String>::None, Option::<String>::None, Option::<String>::None)))))
}<|MERGE_RESOLUTION|>--- conflicted
+++ resolved
@@ -14,15 +14,9 @@
 use chrono::Local;
 use qualinvest_core::accounts::{Account,AccountHandler};
 use qualinvest_core::user::UserHandler;
-<<<<<<< HEAD
 use finql_data::{Transaction,TransactionType,TransactionHandler,AssetHandler,CashAmount,CashFlow,Currency};
-=======
 use qualinvest_core::PdfParseParams;
 use qualinvest_core::read_pdf::parse_and_store;
-use finql::transaction::{Transaction,TransactionType};
-use finql::data_handler::{TransactionHandler,AssetHandler};
-use finql::{CashAmount,CashFlow,Currency};
->>>>>>> 230019ce
 use crate::user::UserCookie;
 use crate::layout::layout;
 use crate::filter;
@@ -43,24 +37,14 @@
     let db = state.postgres_db.clone();
     let user_accounts = user.get_accounts(db.clone()).await;
     if user_accounts.is_none() {
-<<<<<<< HEAD
         return Err(Redirect::to(format!("{}{}", state.rel_path, uri!(error_msg(msg="Please ask the administrator to set up an account for you first.")))));
-=======
-//        return Err(Flash::error(Redirect::to(format!("{}{}", state.rel_path, uri!(transactions: accounts, start, end), "Please ask the administrator to set up an account for you first.")));
-        return Err(Redirect::to(format!("{}{}", state.rel_path, uri!(error_msg: msg="no user account"))));
->>>>>>> 230019ce
     }
     let user_accounts = user_accounts.unwrap();
 
     let filter = filter::PlainFilter::from_query(accounts, start, end, &user, &user_accounts, &state.rel_path, db.clone()).await?;
 
-<<<<<<< HEAD
     let transactions = db.get_transaction_view_for_accounts(&filter.account_ids).await
         .map_err(|e| Redirect::to(format!("{}{}", state.rel_path, uri!(error_msg(msg=format!("Couldn't get transactions for your account, error was {}", e))))))?;
-=======
-    let transactions = db.get_transaction_view_for_accounts(&filter.account_ids)
-        .map_err(|_| Redirect::to(format!("{}{}", state.rel_path, uri!(error_msg: msg="get transaction view for accounts"))))?;
->>>>>>> 230019ce
 
     let mut context = state.default_context();
     context.insert("transactions", &transactions);
