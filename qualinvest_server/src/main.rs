///! # qualinvest_server
///! 
///! This library is part of a set of tools for quantitative investments.
///! For mor information, see [qualinvest on github](https://github.com/xemwebe/qualinvest)
///!

#[macro_use] extern crate rocket;
#[macro_use] extern crate serde;

use std::fs;
use std::path::{Path, PathBuf};
use std::sync::Arc;
use clap::{App, AppSettings, Arg};

use rocket::{State};
use rocket::http::{uri::Origin, Cookie, CookieJar};
use rocket::fs::NamedFile;
use rocket::response::{Redirect, Flash};
use rocket::request::{FlashMessage};
use rocket::form::Form;
use rocket_dyn_templates::Template;
use rocket::figment::Figment;
use tera;

use finql_postgres::PostgresDB;
use qualinvest_core::Config;

mod asset;
mod position;
mod transactions;
mod helper;
mod filter;
mod auth;
mod user;
mod layout;
mod form_types;
use auth::authorization::*;
use user::*;
use layout::*;

pub struct ServerState {
    rel_path: String,
<<<<<<< HEAD
    postgres_db: Arc<PostgresDB>,
=======
    doc_path: String,
>>>>>>> 230019ce
}

impl ServerState {
    pub fn default_context(&self) -> tera::Context {
        let mut context = tera::Context::new();
        context.insert("relpath", &self.rel_path);
        context
    }
}

/// The `logged_in()` method queries the database for the username specified
/// in the cookie.  In this instance all of the data in the database is also
/// contained in the cookie, making a database operation unnecessary, however
/// this is just an example to show how to connect to a database.
#[get("/login", rank = 1)]
async fn logged_in(user: UserCookie, state: &State<ServerState>) -> Template {
    let mut context = state.default_context();
    context.insert("user", &user);
    layout("index", &context.into_json())
}

#[get("/login?<redirect>", rank = 2)]
async fn login(redirect: Option<String>, state: &State<ServerState>) -> Template {
    let mut context = state.default_context();
    if let Some(redirect) = redirect {
        context.insert("redirect", &redirect);
    }
    layout("login", &context.into_json())
}

/// if there is a user query string, and an optional flash message
/// display an optional flash message indicating why the login failed
/// and the login screen with user filled in
#[get("/login?<user>&<redirect>")]
async fn retry_login_user(user: UserQuery, redirect: Option<String>, flash_msg_opt: Option<FlashMessage<'_>>, state: &State<ServerState>) -> Template {
    let mut context = state.default_context();
    if let Some(flash) = flash_msg_opt {
        context.insert("alert_type", &flash.kind());
        context.insert("alert_msg", &flash.message());
    }
    context.insert("user", &user.user);
    if let Some(redirect) = redirect {
        context.insert("redirect", &redirect);
    }
    layout("login", &context.into_json())
}

/// if there is a flash message but no user query string
/// display why the login failed and display the login screen
#[get("/login?<redirect>", rank = 3)]
async fn retry_login_flash(redirect: Option<String>, flash_msg: FlashMessage<'_>, state: &State<ServerState>) -> Template {
    let mut context = state.default_context();
    context.insert("alert_type", &flash_msg.kind());
    context.insert("alert_msg", &flash_msg.message());
    if let Some(redirect) = redirect {
        context.insert("redirect", &redirect);
    }
    layout("login", &context.into_json())
}

#[post("/login", data = "<form>")]
async fn process_login(form: Form<UserForm>, cookies: &CookieJar<'_>, 
        state: &State<ServerState>) -> Result<Redirect, Flash<Redirect>> {
    let db = state.postgres_db.clone();
    let login = form.into_inner();
    login.flash_redirect(login.redirect.clone(), format!("{}/login", state.rel_path), cookies, db).await
}

#[get("/logout")]
async fn logout(user: Option<UserCookie>, cookies: &CookieJar<'_>, state: &State<ServerState>) -> Result<Flash<Redirect>, Redirect> {
    if let Some(_) = user {
        cookies.remove_private(Cookie::named(UserCookie::cookie_id()));
        Ok(Flash::success(Redirect::to(format!("{}/", state.rel_path)), "Successfully logged out."))
    } else {
        Err(Redirect::to(format!("{}/login", state.rel_path)))
    }
}


#[get("/")]
async fn index(user_opt: Option<UserCookie>, flash_msg_opt: Option<FlashMessage<'_>>, state: &State<ServerState>) -> Template {
    let mut context = state.default_context();
    if let Some(flash) = flash_msg_opt {
        context.insert("alert_type", &flash.kind());
        context.insert("alert_msg", &flash.message());
    }
    if let Some(user) = user_opt {
        context.insert("user", &user);
    } 
    layout("index", &context.into_json())
}

/// Following best practice, all static files (css, js, etc.)
/// are placed in the folder static, 
/// but still preventing directory traversal attacks
#[get("/static/<file..>", rank=10)]
async fn static_files(file: PathBuf) -> Option<NamedFile> {
    NamedFile::open(Path::new("static/").join(file)).await.ok()
}

/// As a first proxy, catch errors here
#[get("/err?<msg>")]
async fn error_msg(msg: String, user_opt: Option<UserCookie>, state: &State<ServerState>) -> Template {
    let mut context = state.default_context();
    context.insert("alert_type", "danger");
    context.insert("alert_msg", &msg);
    if let Some(user) = user_opt {
        context.insert("user", &user);
    } 
    layout("index", &context.into_json())
}

#[launch]
async fn rocket() -> _ {
    let matches = App::new("qualinvest")
        .setting(AppSettings::ColoredHelp)
        .version("0.3.0")
        .author("Mark Beinker <mwb@quantlink.de>")
        .about("Tools for quantitative analysis and management of financial asset portfolios")
        .arg(
            Arg::with_name("config")
                .short("c")
                .long("config")
                .value_name("file")
                .help("Sets a custom config file")
                .takes_value(true)
        )
        .arg(
            Arg::with_name("debug")
                .short("d")
                .long("debug")
                .help("Prints additional information for debugging purposes")
        ).get_matches();

    let config = matches.value_of("config").unwrap_or("qualinvest.toml");
    let config_file = fs::read_to_string(config).unwrap();
    let mut config: Config = toml::from_str(&config_file).unwrap();
    
    if matches.is_present("debug") {
        config.debug = true;
    }

    // Set up database
    let postgres_url = format!(
        "postgresql:///{db_name}?user={user}&password={password}&sslmode=disable",
        db_name=config.db.name, user=config.db.user, password=config.db.password
    );
    let postgres_db = PostgresDB::new(&postgres_url).await.unwrap();

    // Set up all filters for tera
    filter::set_filter();

    let rocket_config = if config.debug {
        Figment::from(rocket::Config::default())
        .merge(("port",config.server.port.unwrap_or(8000)))
    } else {
        Figment::from(rocket::Config::default())
        .merge(("port",config.server.port.unwrap_or(8000)))
        .merge(("secret_key",config.server.secret_key.unwrap()))
    };
    let templates = filter::set_filter();

    let mount_path = match config.server.relative_path {
        Some(ref path) => {
            format!("/{}", &path)
        },
        None => "/".to_string(),
    };
    let server_state = ServerState {
        rel_path: mount_path.clone(),
<<<<<<< HEAD
        postgres_db: Arc::new(postgres_db)
=======
        doc_path: config.pdf.doc_path.clone(),
>>>>>>> 230019ce
    };
    let base_path = Origin::parse(&mount_path).expect("Invalid base path.");
    rocket::custom(rocket_config)
        .attach(templates)
        .manage(server_state)
        .mount(base_path, routes![
            logged_in,
            login,
            retry_login_user,
            retry_login_flash,
            process_login,
            logout,
            index,
            position::position,
            transactions::transactions,
            transactions::new_transaction,
            transactions::edit_transaction,
            transactions::delete_transaction,
            transactions::process_transaction,
            transactions::pdf_upload,
            transactions::pdf_upload_form,
            asset::analyze_asset,
            asset::assets,
            asset::edit_asset,
            filter::process_filter,
            static_files,
            error_msg
        ])
}<|MERGE_RESOLUTION|>--- conflicted
+++ resolved
@@ -40,11 +40,8 @@
 
 pub struct ServerState {
     rel_path: String,
-<<<<<<< HEAD
     postgres_db: Arc<PostgresDB>,
-=======
     doc_path: String,
->>>>>>> 230019ce
 }
 
 impl ServerState {
@@ -215,11 +212,8 @@
     };
     let server_state = ServerState {
         rel_path: mount_path.clone(),
-<<<<<<< HEAD
         postgres_db: Arc::new(postgres_db)
-=======
         doc_path: config.pdf.doc_path.clone(),
->>>>>>> 230019ce
     };
     let base_path = Origin::parse(&mount_path).expect("Invalid base path.");
     rocket::custom(rocket_config)
